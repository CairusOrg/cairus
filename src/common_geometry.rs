--- conflicted
+++ resolved
@@ -398,13 +398,9 @@
 
 #[cfg(test)]
 mod tests {
-<<<<<<< HEAD
     use super::{LineSegment, Point, Vector, Slope};
-=======
-    use super::{LineSegment, Point, Vector};
     use std::f32;
     use types::{Pixel, IntoPixels};
->>>>>>> d026795e
 
     // Tests that point subtraction is working.
     #[test]
@@ -544,7 +540,7 @@
     }
     // Tests zero slope
     #[test]
-    fn zero_slope() {
+    fn zero_slope_line_seg() {
         let horizontal = LineSegment::new(0., 0., 1., 0.);
         assert_eq!(horizontal.slope(), 0.);
     }
@@ -695,12 +691,11 @@
           assert_eq!(line.length(), 2.);
       }
 
-<<<<<<< HEAD
       //Tests that Slope::slope_init() works
       #[test]
       fn zero_slope() {
           let a = Point::origin();
-          let b = Point::create(0., 1.);
+          let b = Point::new(0., 1.);
           let slope = Slope::slope_init(a, b);
           assert_eq!(slope.dx, 0.);
           assert_eq!(slope.dy, 1.);
@@ -708,8 +703,8 @@
 
       #[test]
       fn zero_slope_same_point() {
-          let a = Point::create(42., 42.);
-          let b = Point::create(42., 42.);
+          let a = Point::new(42., 42.);
+          let b = Point::new(42., 42.);
           let slope = Slope::slope_init(a, b);
           assert_eq!(slope.dx, 0.);
           assert_eq!(slope.dy, 0.);
@@ -717,8 +712,6 @@
 
       //Finish tests for regular slope, negative slope, and infinite slope.
 
-}
-=======
       // Passes if a vertical line converts to the correct collection of pixel coordinates
       #[test]
       fn vertical_line_segment_into_pixels() {
@@ -747,4 +740,3 @@
           }
       }
 }
->>>>>>> d026795e
