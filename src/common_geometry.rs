--- conflicted
+++ resolved
@@ -179,7 +179,6 @@
         }
     }
 
-<<<<<<< HEAD
     pub fn intersection(&self, line2 : &LineSegment) -> Option<Point> {
         //check if the one line is entirely to the left of the other
         if self.min_x_point().x < line2.min_x_point().x {
@@ -224,12 +223,6 @@
         (y - min.y) / self.slope() + min.x
     }
 
-    // Returns a Vector of coordinates indicating which pixels this line should color when
-    // rasterized.  The algorithm is a straight-forward DDA.
-    pub fn into_pixel_coordinates(&self) -> Vec<(i32, i32)> {
-        let leftpoint = self.min_x_point();
-        let rightpoint = self.max_x_point();
-=======
     fn dda_xy_increments(&self) -> (f32, f32) {
         let steps = self.dda_steps();
         let (delta_x, delta_y) = self.dda_delta_xy();
@@ -242,24 +235,23 @@
         let start;
         let end;
         if self.slope() != f32::INFINITY {
-            start = self.leftmost_point();
-            end = self.rightmost_point();
-        } else {
-            start = self.lowest_point();
-            end = self.highest_point();
+            start = self.min_x_point();
+            end = self.max_x_point();
+        } else {
+            start = self.min_y_point();
+            end = self.max_y_point();
         }
         let delta_x = end.x - start.x;
         let delta_y = end.y - start.y;
 
         (delta_x, delta_y)
     }
->>>>>>> ac9fff7d
 
     fn dda_start_point(&self) -> Point {
         if self.slope() != f32::INFINITY {
-            self.leftmost_point()
-        } else {
-            self.lowest_point()
+            self.min_x_point()
+        } else {
+            self.min_y_point()
         }
     }
 
@@ -379,11 +371,8 @@
 #[cfg(test)]
 mod tests {
     use super::{LineSegment, Point, Vector};
-<<<<<<< HEAD
     use std::f32;
-=======
     use types::{Pixel, IntoPixels};
->>>>>>> ac9fff7d
 
     // Tests that point subtraction is working.
     #[test]
