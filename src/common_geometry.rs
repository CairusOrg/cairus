/*
 * Cairus - a reimplementation of the cairo graphics library in Rust
 *
 * Copyright © 2017 CairusOrg
 *
 * This library is free software; you can redistribute it and/or
 * modify it either under the terms of the GNU Lesser General Public
 * License version 2.1 as published by the Free Software Foundation
 * (the "LGPL") or, at your option, under the terms of the Mozilla
 * Public License Version 2.0 (the "MPL"). If you do not alter this
 * notice, a recipient may use your version of this file under either
 * the MPL or the LGPL.
 *
 * You should have received a copy of the LGPL along with this library
 * in the file LICENSE-LGPL-2_1; if not, write to the Free Software
 * Foundation, Inc., 51 Franklin Street, Suite 500, Boston, MA 02110-1335, USA
 * You should have received a copy of the MPL along with this library
 * in the file LICENSE-MPL-2_0
 *
 * The contents of this file are subject to the Mozilla Public License
 * Version 2.0 (the "License"); you may not use this file except in
 * compliance with the License. You may obtain a copy of the License at
 * http://www.mozilla.org/MPL/
 *
 * This software is distributed on an "AS IS" basis, WITHOUT WARRANTY
 * OF ANY KIND, either express or implied. See the LGPL or the MPL for
 * the specific language governing rights and limitations.
 *
 * The Original Code is the cairus graphics library.
 *
 * Contributor(s):
 *	Bobby Eshleman <bobbyeshleman@gmail.com>
 *
 */

//! This module defines geometric structs and methods common to algorithms used throughout Cairus.

use std::ops::{Add, Sub};
use std::f32;

/// ## Point
///
/// Defines a point by two floating points x and y.
 #[derive(Debug, Copy, Clone)]
pub struct Point {
    pub x: f32,
    pub y: f32,
}

impl Point{
    ///Sets x and y values of a Point to 0.0 (origin)
    pub fn origin()->Point{
        Point{
            x:0.,
            y:0.,
        }
    }
    ///Creates a Point with user defined values
    pub fn create(x:f32, y:f32)->Point{
        Point{
            x: x,
            y: y,
        }
    }
}

impl PartialEq for Point {
    fn eq(&self, other: &Point) -> bool {
        self.x == other.x && self.y == other.y
    }
}

impl Sub for Point {
    type Output = Point;

    fn sub(self, other: Point) -> Point {
        Point{x: self.x - other.x, y: self.y - other.y}
    }
}

/// ## LineSegment
///
/// Defines a line by two points.
#[derive(Debug, Copy, Clone)]
pub struct LineSegment {
    pub point1: Point,
    pub point2: Point,
}

impl LineSegment {
    // Returns a line.  Constructed by (x,y)-coordinates of two points.
    pub fn new(first_x: f32, first_y: f32, second_x: f32, second_y: f32) -> LineSegment {
        LineSegment {
            point1: Point{x: first_x, y: first_y},
            point2: Point{x: second_x, y: second_y}
        }
    }

    // Returns a line.  Constructed from two points.
    pub fn from_points(point1: Point, point2: Point) -> LineSegment {
        LineSegment {
            point1: point1,
            point2: point2,
        }
    }

    // Returns the length of this LineSegment
    pub fn length(&self) -> f32 {
        (self.point2.x - self.point1.x + self.point2.y - self.point1.y).sqrt()
    }

    /// Returns the slope of this LineSegment.
    ///
    /// If the slope is completely vertical, this function will return f32::INFINITY, otherwise
    /// it will return any valid f32 (assuming valid points form this LineSegment).
    ///
    /// One of the ways Cairo C implements slope comparision is using the following formula:
    ///     `(adx * bdy) ? (bdx * ady)`, where `?` is the comparison operator.
    ///
    /// Using this equation, any line with a slope of `delta x == 0` (divide by zero for the
    /// common rise/run slope equation) will zero out one side of the equation.  This means that
    /// any vertical line has a greater slope than any other non-vertical line.
    ///
    /// Fortunately, this logic is exactly equivalent to Rust's f32 implementation, and so the following
    /// slope implementation simply leverages f32's native comparison operations.  The only change
    /// is to make negative infinity a positive infinity, so that all vertical lines have equal
    /// slope, regardless of the direction from point1 to point2.
    pub fn slope(&self) -> f32 {
        let delta_x = self.point2.x - self.point1.x;
        let delta_y = self.point2.y - self.point1.y;
        let result = delta_y / delta_x;

        // Slope of negative infinity should be equal to positive infinity.
        if result.is_infinite() && result.is_sign_negative() {
            f32::INFINITY
        } else {
            result
        }
    }

    // Returns a Point, the midpoint between the two endpoints of self.
    pub fn midpoint(&self) -> Point {
        Point {
            x: (self.point1.x + self.point2.x) / 2.,
            y: (self.point1.y + self.point2.y) / 2.,
        }
    }

    pub fn highest_point(&self) -> Point {
        if self.point1.y > self.point2.y {
            self.point1
        } else {
            self.point2
        }
    }

    pub fn lowest_point(&self) -> Point {
        if self.point1.y < self.point2.y {
            self.point1
        } else {
            self.point2
        }
    }

    pub fn leftmost_point(&self) -> Point {
        if self.point1.x < self.point2.x {
            self.point1
        } else {
            self.point2
        }
    }

    pub fn rightmost_point(&self) -> Point {
        if self.point1.x > self.point2.x {
            self.point1
        } else {
            self.point2
        }
    }


    // Returns a Vector of coordinates indicating which pixels this line should color when
    // rasterized.  The algorithm is a straight-forward DDA.
    pub fn into_pixel_coordinates(&self) -> Vec<(i32, i32)> {
        let (x_increment, y_increment) = self.dda_xy_increments();
        let steps = self.dda_steps() as i32;
        let start = self.dda_start_point();
        let mut x = start.x;
        let mut y = start.y;

        let mut coordinates = Vec::with_capacity(steps as usize);
        for _ in 0..steps {
            x += x_increment;
            y += y_increment;
            coordinates.push((x as i32, y as i32));
        }
        coordinates
    }

    fn dda_xy_increments(&self) -> (f32, f32) {
        let steps = self.dda_steps();
        let (delta_x, delta_y) = self.dda_delta_xy();
        let x_increment = delta_x / steps;
        let y_increment = delta_y / steps;
        (x_increment, y_increment)
    }

    fn dda_delta_xy(&self) -> (f32, f32) {
        let start;
        let end;
        if self.slope() != f32::INFINITY {
            start = self.leftmost_point();
            end = self.rightmost_point();
        } else {
            start = self.lowest_point();
            end = self.highest_point();
        }
        let delta_x = end.x - start.x;
        let delta_y = end.y - start.y;

        (delta_x, delta_y)
    }

    fn dda_start_point(&self) -> Point {
        if self.slope() != f32::INFINITY {
            self.leftmost_point()
        } else {
            self.lowest_point()
        }
    }

    fn dda_steps(&self) -> f32 {
        let (delta_x, delta_y) = self.dda_delta_xy();
        if delta_x.abs() > delta_y.abs() {
            delta_x.abs()
        } else {
            delta_y.abs()
        }
    }
}

impl PartialEq for LineSegment {
    fn eq(&self, other: &LineSegment) -> bool {
        (self.point1 == other.point1 && self.point2 == other.point2) ||
        (self.point1 == other.point2 && self.point2 == other.point1)
    }
}

<<<<<<< HEAD
=======
/// ## Edge
///
/// Defines a Edge
/// Edge is a LineSegment, Top, Bottom, and Direction
/// Top is the y value closest to zero
/// Bottom is the y value closes to infinity
/// Direction should come from whatever initially 'drew' the lines and should be
///  +1 for a segment that is being drawn in the positive y direction, 0 for a
/// a horizontal line, and -1 for a segment being dawn in the negative y direction.
///  For example: a clockwise drawn square wouold have a right sfe with a + 1 direction,
/// the next line would be horizontal with a 0 direction, followed by a -1 line, then
/// a second 0 direction line.

#[derive(Copy)]
pub struct Edge {
    line: LineSegment,
    top: f32,
    bottom: f32,
    direction: i32,
}

impl Clone for Edge {
    fn clone(&self) -> Edge { *self }
}

>>>>>>> b02725ac
/// ## Vector
///
/// Defines a vector by (x, y) direction.
#[derive(Debug, Copy, Clone)]
struct Vector {
    x: f32,
    y: f32,
}

impl Vector {
    pub fn new(x: f32, y: f32) -> Vector {
        Vector {
            x: x,
            y: y,
        }
    }

    // Returns the dot product of self and rhs.
    pub fn dot_product(&self, rhs: &Vector) -> f32 {
        (self.x * rhs.x) + (self.y * rhs.y)
    }

    pub fn magnitude(&self) -> f32 {
        (self.x.powi(2) + self.y.powi(2)).sqrt()
    }

    // Returns the angle between self and rhs.
    pub fn angle_between(&self, rhs: &Vector) -> f32 {
        (
            self.dot_product(rhs) / (self.magnitude() * rhs.magnitude())
        ).acos()
    }
}

impl Add for Vector {
    type Output = Vector;

    fn add(self, other: Vector) -> Vector {
        Vector {
            x: self.x + other.x,
            y: self.y + other.y,
        }
    }
}

impl PartialEq for Vector {
    fn eq(&self, other: &Vector) -> bool {
        self.x == other.x && self.y == other.y
    }
}

#[cfg(test)]
mod tests {
    use super::{LineSegment, Point, Vector};

    // Tests that point subtraction is working.
    #[test]
    fn point_subtraction() {
        let p1 = Point{x: 0., y: 0.};
        let p2 = Point{x: 1., y: 1.};
        assert_eq!(p1 - p2, Point{x: -1., y: -1.});
    }

    // Tests that LineSegment's constructor is working.
    #[test]
    fn line_new() {
        let line = LineSegment::new(0., 0., 1., 1.);
        assert_eq!(line.point1, Point{x: 0., y: 0.});
        assert_eq!(line.point2, Point{x: 1., y: 1.});
    }

    // Tests that LineSegment's `from_points` alternative constructor is working
    #[test]
    fn line_from_points() {
        let p1 = Point{x: 0., y: 0.};
        let p2 = Point{x: 1., y: 1.};
        let line = LineSegment::from_points(p1, p2);
        assert_eq!(line.point1, Point{x: 0., y: 0.});
        assert_eq!(line.point2, Point{x: 1., y: 1.});
    }

    // Tests that LineSegment's  highest/lowest/leftmost/rightmost point functions work
    #[test]
    fn line_query_functions() {
        let p1 = Point{x: 0., y: 0.};
        let p2 = Point{x: 1., y: 1.};
        let line = LineSegment::from_points(p1, p2);
        let line_rev = LineSegment::from_points(p2, p1);
        assert_eq!(line.leftmost_point(), p1);
        assert_eq!(line_rev.leftmost_point(), p1);
        assert_eq!(line.lowest_point(), p1);
        assert_eq!(line_rev.lowest_point(), p1);
        assert_eq!(line.rightmost_point(), p2);
        assert_eq!(line_rev.rightmost_point(), p2);
        assert_eq!(line.highest_point(), p2);
        assert_eq!(line_rev.highest_point(), p2);
    }

    // Tests that LineSegment Eq implementation is working
    #[test]
    fn line_eq() {
        let p1 = Point{x: 0., y: 0.};
        let p2 = Point{x: 1., y: 1.};
        let line1 = LineSegment::from_points(p1, p2);
        let line2 = LineSegment::from_points(p1, p2);

        assert_eq!(line1, line2);
    }

    // Tests that lines are equal even when the endpoints are swithced
    #[test]
    fn line_eq_opposite() {
        let p1 = Point{x: 0., y: 0.};
        let p2 = Point{x: 1., y: 1.};
        let line1 = LineSegment::from_points(p1, p2);
        let line2 = LineSegment::from_points(p2, p1);

        assert_eq!(line1, line2);
    }

    // Tests that the simple case for LineSegment::slope() is working.
    #[test]
    fn line_slope() {
        let line = LineSegment::new(0., 0., 1., 1.);
        assert_eq!(line.slope(), 1.);
    }

    // Tests that the simple case for LineSegment::midpoint() is working.
    #[test]
    fn line_midpoint() {
        let line = LineSegment::new(0., 0., 2., 2.);
        assert_eq!(line.midpoint(), Point{x: 1., y: 1.});
    }

    // Tests that LineSegment::midpoint() is working when point2's x-value is less than point1's.
    #[test]
    fn line_opposite_direction_midpoint() {
        let line = LineSegment::new(2., 2., 0., 0.);
        assert_eq!(line.midpoint(), Point{x: 1., y: 1.});
    }

    // Tests that midpoint works for lines with negative slope
    #[test]
    fn line_negative_slope_midpoint() {
        let line = LineSegment::new(0., 0., 2., -2.);
        assert_eq!(line.midpoint(), Point{x: 1., y: -1.});
    }

    // Tests that midpoint works for vertical lines
    #[test]
    fn vertical_line_midpoint() {
        let line = LineSegment::new(0., 0., 0., 2.);
        assert_eq!(line.midpoint(), Point{x: 0., y: 1.});
    }

    // Tests that midpoint works for negative vertical lines
    #[test]
    fn vertical_negative_slope_midpoint() {
        let line = LineSegment::new(0., 0., 0., -2.);
        assert_eq!(line.midpoint(), Point{x: 0., y: -1.});
    }

    // Tests greater than slope comparison
    #[test]
    fn vertical_slope_gt_positive() {
        let vertical = LineSegment::new(0., 0., 0., 1.);
        let positive = LineSegment::new(0., 0., 1., 1.);
        assert!(vertical.slope() > positive.slope());
    }

    // Tests greater than slope comparison with one negative slope
    #[test]
    fn vertical_slope_gt_negative() {
        let vertical = LineSegment::new(0., 0., 0., 1.);
        let negative = LineSegment::new(0., 0., 1., -1.);
        assert!(vertical.slope() > negative.slope());
    }

    // Tests equality of slopes
    #[test]
    fn vertical_slope_eq_vertical() {
        let vertical1 = LineSegment::new(0., 0., 0., 1.);
        let vertical2 = LineSegment::new(2., 2., 2., -1.);
        assert_eq!(vertical1.slope(), vertical2.slope());
    }

    // Tests Vector::new()
    #[test]
    fn vector_new() {
        let vec = Vector::new(1., 1.);
        assert_eq!(vec.x, 1.);
        assert_eq!(vec.y, 1.);
    }

    // Tests overloaded Vector addition operator
    #[test]
    fn vector_add() {
        let a = Vector::new(0., 0.);
        let b = Vector::new(1., 1.);
        let c = a + b;
        assert_eq!(c, b);
    }

    // Tests Vector::dot_product()
    #[test]
    fn vector_dot_product() {
        let a = Vector::new(1., 0.);
        let b = Vector::new(1., 1.);
        let c = a.dot_product(&b);
        assert_eq!(c, 1.);
    }

    // Tests Vector::magnitude()
    #[test]
    fn vector_magnitude() {
        let b = Vector::new(3., 4.);
        assert_eq!(b.magnitude(), 5.);
    }

    // Tests Vector::angle_between()
    #[test]
    fn vector_angle_between() {
        let a = Vector::new(1., 0.);
        let b = Vector::new(1., 1.);
        assert_eq!(a.angle_between(&b).to_degrees(), 45.)
    }

    #[test]
      fn line_into_pixel_coordinates_slope_lt_one() {
          // The following coordinates were calculated by hand to be known pixels in the defined
          // line.
          let line = LineSegment::new(0., 0., 20., 5.);
          let expected = vec![
            (1, 0),
            (2, 0),
            (3, 0),
            (4, 1),
            (5, 1),
            (6, 1)
          ];

          let pixel_coordinates = line.into_pixel_coordinates();
          for coordinate in expected {
              assert!(pixel_coordinates.contains(&coordinate));
          }
      }

      #[test]
      fn line_into_pixel_coordinates_slope_gt_one() {
          // The following coordinates were calculated by hand to be known pixels in the defined
          // line.
          let line = LineSegment::new(0., 0., 5., 20.);
          let expected = vec![
              (0, 1),
              (0, 2),
              (0, 3),
              (1, 4),
              (1, 5),
              (1, 6),
              (1, 7)
          ];

          let pixel_coordinates = line.into_pixel_coordinates();
          for coordinate in expected {
              assert!(pixel_coordinates.contains(&coordinate));
          }
      }


      #[test]
      fn line_with_negative_slope() {
          let line = LineSegment { point1: Point { x: 3., y: 2. }, point2: Point { x: 4., y: 0. } };
          for pixel in line.into_pixel_coordinates() {
              let x = pixel.0;
              let y = pixel.1;
              assert!(y >= 0);
              assert!(x >= 0);
          }
      }

      // Passes if LineSegment::length() works
      #[test]
      fn line_length() {
          let line = LineSegment::new(0., 0., 2., 2.);
          assert_eq!(line.length(), 2.);
      }

      // Passes if a vertical line converts to the correct collection of pixel coordinates
      #[test]
      fn vertical_line_segment_into_pixels() {
          let a = Point{x: 0., y: 0.};
          let b = Point{x: 0., y: 10.};
          let line = LineSegment{point1: a, point2: b};
          let coordinates = line.into_pixel_coordinates();
          assert!(coordinates.len() != 0);
          for (idx, coordinate) in coordinates.iter().enumerate() {
              let expected_coordinate = (0, idx as i32 + 1);
              assert_eq!(*coordinate, expected_coordinate);
          }
      }

      // Passes if a horizontal line converts to the correct collection of pixel coordinates
      #[test]
      fn horizontal_line_segment_into_pixels() {
          let a = Point{x: 0., y: 0.};
          let b = Point{x: 10., y: 0.};
          let line = LineSegment{point1: a, point2: b};
          let coordinates = line.into_pixel_coordinates();
          assert!(coordinates.len() != 0);
          for (idx, coordinate) in coordinates.iter().enumerate() {
              let expected_coordinate = (idx as i32 + 1, 0);
              assert_eq!(*coordinate, expected_coordinate);
          }
      }
}<|MERGE_RESOLUTION|>--- conflicted
+++ resolved
@@ -246,8 +246,6 @@
     }
 }
 
-<<<<<<< HEAD
-=======
 /// ## Edge
 ///
 /// Defines a Edge
@@ -273,7 +271,6 @@
     fn clone(&self) -> Edge { *self }
 }
 
->>>>>>> b02725ac
 /// ## Vector
 ///
 /// Defines a vector by (x, y) direction.
