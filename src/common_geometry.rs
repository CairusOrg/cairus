/*
 * Cairus - a reimplementation of the cairo graphics library in Rust
 *
 * Copyright © 2017 CairusOrg
 *
 * This library is free software; you can redistribute it and/or
 * modify it either under the terms of the GNU Lesser General Public
 * License version 2.1 as published by the Free Software Foundation
 * (the "LGPL") or, at your option, under the terms of the Mozilla
 * Public License Version 2.0 (the "MPL"). If you do not alter this
 * notice, a recipient may use your version of this file under either
 * the MPL or the LGPL.
 *
 * You should have received a copy of the LGPL along with this library
 * in the file LICENSE-LGPL-2_1; if not, write to the Free Software
 * Foundation, Inc., 51 Franklin Street, Suite 500, Boston, MA 02110-1335, USA
 * You should have received a copy of the MPL along with this library
 * in the file LICENSE-MPL-2_0
 *
 * The contents of this file are subject to the Mozilla Public License
 * Version 2.0 (the "License"); you may not use this file except in
 * compliance with the License. You may obtain a copy of the License at
 * http://www.mozilla.org/MPL/
 *
 * This software is distributed on an "AS IS" basis, WITHOUT WARRANTY
 * OF ANY KIND, either express or implied. See the LGPL or the MPL for
 * the specific language governing rights and limitations.
 *
 * The Original Code is the cairus graphics library.
 *
 * Contributor(s):
 *	Bobby Eshleman <bobbyeshleman@gmail.com>
 *
 */

//! This module defines geometric structs and methods common to algorithms used throughout Cairus.

use std::ops::Add;

/// ## Point
///
/// Defines a point by two floating points x and y.
 #[derive(Debug, Copy, Clone)]
pub struct Point {
    pub x: f32,
    pub y: f32,
}

impl PartialEq for Point {
    fn eq(&self, other: &Point) -> bool {
        self.x == other.x && self.y == other.y
    }
}

/// ## Line
///
/// Defines a line by two points.
#[derive(Debug, Copy, Clone)]
pub struct Line {
    first_endpoint: Point,
    second_endpoint: Point,
}

impl Line {
    // Returns a line.  Constructed by (x,y)-coordinates of two points.
    pub fn new(first_x: f32, first_y: f32, second_x: f32, second_y: f32) -> Line {
        Line {
            first_endpoint: Point{x: first_x, y: first_y},
            second_endpoint: Point{x: second_x, y: second_y}
        }
    }

    // Returns a line.  Constructed from two points.
    pub fn from_points(first_endpoint: Point, second_endpoint: Point) -> Line {
        Line {
            first_endpoint: first_endpoint,
            second_endpoint: second_endpoint,
        }
    }

    pub fn get_slope(&self) -> f32 {
        let delta_x = self.second_endpoint.x - self.first_endpoint.x;
        let delta_y = self.second_endpoint.y - self.first_endpoint.y;
        delta_y / delta_x
    }

    // Returns a Point, the midpoint between the two endpoints of self.
    pub fn get_midpoint(&self) -> Point {
        let mid_x = self.first_endpoint.x + (self.second_endpoint.x - self.first_endpoint.x) / 2.;
        Point {
            x: mid_x,
            y: self.first_endpoint.y + (mid_x * self.get_slope() ),
        }
    }
}

/// ## Vector
///
/// Defines a vector by (x, y) direction.
#[derive(Debug, Copy, Clone)]
struct Vector {
    x: f32,
    y: f32,
}

impl Vector {
    pub fn new(x: f32, y: f32) -> Vector {
        Vector {
            x: x,
            y: y,
        }
    }

    // Returns the dot product of self and rhs.
    pub fn dot_product(&self, rhs: &Vector) -> f32 {
        (self.x * rhs.x) + (self.y * rhs.y)
    }

    pub fn get_magnitude(&self) -> f32 {
        (self.x.powi(2) + self.y.powi(2)).sqrt()
    }

    // Returns the angle between self and rhs.
    pub fn angle_between(&self, rhs: &Vector) -> f32 {
        (
            self.dot_product(rhs) / (self.get_magnitude() * rhs.get_magnitude())
        ).acos()
    }
}

impl Add for Vector {
    type Output = Vector;

    fn add(self, other: Vector) -> Vector {
        Vector {
            x: self.x + other.x,
            y: self.y + other.y,
        }
    }
}

impl PartialEq for Vector {
    fn eq(&self, other: &Vector) -> bool {
        self.x == other.x && self.y == other.y
    }
}

#[cfg(test)]
mod tests {
    use super::{Line, Point, Vector, Trapezoid};

    #[test]
    fn line_new() {
        let line = Line::new(0., 0., 1., 1.);
        assert_eq!(line.first_endpoint, Point{x: 0., y: 0.});
        assert_eq!(line.second_endpoint, Point{x: 1., y: 1.});
    }

    #[test]
    fn line_from_points() {
        let p1 = Point{x: 0., y: 0.};
        let p2 = Point{x: 1., y: 1.};
        let line = Line::from_points(p1, p2);
        assert_eq!(line.first_endpoint, Point{x: 0., y: 0.});
        assert_eq!(line.second_endpoint, Point{x: 1., y: 1.});
    }

    #[test]
    fn line_get_slope() {
        let line = Line::new(0., 0., 1., 1.);
        assert_eq!(line.get_slope(), 1.);
    }

    #[test]
    fn line_midpoint() {
        let line = Line::new(0., 0., 2., 2.);
        assert_eq!(line.get_midpoint(), Point{x: 1., y: 1.});
    }

    #[test]
    fn vector_new() {
        let vec = Vector::new(1., 1.);
        assert_eq!(vec.x, 1.);
        assert_eq!(vec.y, 1.);
    }

    #[test]
    fn vector_add() {
        let a = Vector::new(0., 0.);
        let b = Vector::new(1., 1.);
        let c = a + b;
        assert_eq!(c, b);
    }

    #[test]
    fn vector_dot_product() {
        let a = Vector::new(1., 0.);
        let b = Vector::new(1., 1.);
        let c = a.dot_product(&b);
        assert_eq!(c, 1.);
    }

    #[test]
    fn vector_magnitude() {
        let b = Vector::new(3., 4.);
        assert_eq!(b.get_magnitude(), 5.);
    }

    #[test]
    fn vector_angle_between() {
        let a = Vector::new(1., 0.);
        let b = Vector::new(1., 1.);
        assert_eq!(a.angle_between(&b).to_degrees(), 45.)
    }
<<<<<<< HEAD

    #[test]
    fn trapezoid_new() {
        let trap = Trapezoid::new(0., 0.,
                                  0., 1.,
                                  1., 0.,
                                  1., 1.);

        let a = Point{x: 0., y: 0.};
        let b = Point{x: 0., y: 1.};
        let c = Point{x: 1., y: 0.};
        let d = Point{x: 1., y: 1.};

        assert_eq!(trap.a, a);
        assert_eq!(trap.b, b);
        assert_eq!(trap.c, c);
        assert_eq!(trap.d, d);
    }

    #[test]
    fn trapezoid_from_points() {
        let a = Point{x: 0., y: 0.};
        let b = Point{x: 0., y: 1.};
        let c = Point{x: 1., y: 0.};
        let d = Point{x: 1., y: 1.};
        let trap = Trapezoid::from_points(a, b, c, d);
        assert_eq!(trap.a, a);
        assert_eq!(trap.b, b);
        assert_eq!(trap.c, c);
        assert_eq!(trap.d, d);
    }
=======
>>>>>>> 5ccd87e2
}<|MERGE_RESOLUTION|>--- conflicted
+++ resolved
@@ -145,6 +145,7 @@
     }
 }
 
+
 #[cfg(test)]
 mod tests {
     use super::{Line, Point, Vector, Trapezoid};
@@ -212,38 +213,4 @@
         let b = Vector::new(1., 1.);
         assert_eq!(a.angle_between(&b).to_degrees(), 45.)
     }
-<<<<<<< HEAD
-
-    #[test]
-    fn trapezoid_new() {
-        let trap = Trapezoid::new(0., 0.,
-                                  0., 1.,
-                                  1., 0.,
-                                  1., 1.);
-
-        let a = Point{x: 0., y: 0.};
-        let b = Point{x: 0., y: 1.};
-        let c = Point{x: 1., y: 0.};
-        let d = Point{x: 1., y: 1.};
-
-        assert_eq!(trap.a, a);
-        assert_eq!(trap.b, b);
-        assert_eq!(trap.c, c);
-        assert_eq!(trap.d, d);
-    }
-
-    #[test]
-    fn trapezoid_from_points() {
-        let a = Point{x: 0., y: 0.};
-        let b = Point{x: 0., y: 1.};
-        let c = Point{x: 1., y: 0.};
-        let d = Point{x: 1., y: 1.};
-        let trap = Trapezoid::from_points(a, b, c, d);
-        assert_eq!(trap.a, a);
-        assert_eq!(trap.b, b);
-        assert_eq!(trap.c, c);
-        assert_eq!(trap.d, d);
-    }
-=======
->>>>>>> 5ccd87e2
 }