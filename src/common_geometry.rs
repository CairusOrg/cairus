--- conflicted
+++ resolved
@@ -246,7 +246,6 @@
     }
 }
 
-<<<<<<< HEAD
 /// ## Edge
 ///
 /// Defines a Edge
@@ -272,8 +271,6 @@
     fn clone(&self) -> Edge { *self }
 }
 
-=======
->>>>>>> 779914ce
 /// ## Vector
 ///
 /// Defines a vector by (x, y) direction.
