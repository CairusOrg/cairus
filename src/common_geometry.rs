--- conflicted
+++ resolved
@@ -35,11 +35,7 @@
 
 //! This module defines geometric structs and methods common to algorithms used throughout Cairus.
 
-<<<<<<< HEAD
-use std::ops::Add;
-=======
 use std::ops::{Add, Sub};
->>>>>>> 12e07652
 use std::f32;
 
 /// ## Point
@@ -57,8 +53,6 @@
     }
 }
 
-<<<<<<< HEAD
-=======
 impl Sub for Point {
     type Output = Point;
 
@@ -67,7 +61,6 @@
     }
 }
 
->>>>>>> 12e07652
 /// ## LineSegment
 ///
 /// Defines a line by two points.
@@ -132,6 +125,14 @@
     }
 }
 
+impl PartialEq for LineSegment {
+    fn eq(&self, other: &LineSegment) -> bool {
+        (self.point1 == other.point1 && self.point2 == other.point2) ||
+        (self.point1 == other.point2 && self.point2 == other.point1)
+    }
+}
+
+
 /// ## Vector
 ///
 /// Defines a vector by (x, y) direction.
@@ -186,8 +187,6 @@
 #[cfg(test)]
 mod tests {
     use super::{LineSegment, Point, Vector};
-<<<<<<< HEAD
-=======
 
     // Tests that point subtraction is working.
     #[test]
@@ -196,7 +195,6 @@
         let p2 = Point{x: 1., y: 1.};
         assert_eq!(p1 - p2, Point{x: -1., y: -1.});
     }
->>>>>>> 12e07652
 
     // Tests that LineSegment's constructor is working.
     #[test]
@@ -216,6 +214,28 @@
         assert_eq!(line.point2, Point{x: 1., y: 1.});
     }
 
+    // Tests that LineSegment Eq implementation is working
+    #[test]
+    fn line_eq() {
+        let p1 = Point{x: 0., y: 0.};
+        let p2 = Point{x: 1., y: 1.};
+        let line1 = LineSegment::from_points(p1, p2);
+        let line2 = LineSegment::from_points(p1, p2);
+
+        assert_eq!(line1, line2);
+    }
+
+    // Tests that lines are equal even when the endpoints are swithced
+    #[test]
+    fn line_eq_opposite() {
+        let p1 = Point{x: 0., y: 0.};
+        let p2 = Point{x: 1., y: 1.};
+        let line1 = LineSegment::from_points(p1, p2);
+        let line2 = LineSegment::from_points(p2, p1);
+
+        assert_eq!(line1, line2);
+    }
+
     // Tests that the simple case for LineSegment::slope() is working.
     #[test]
     fn line_slope() {
