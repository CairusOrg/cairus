--- conflicted
+++ resolved
@@ -108,7 +108,6 @@
 /// compositing operator to operate on them.  See `operators.rs` for those operations.
 /// A valid ImageSurface needs tangible height and width dimensions to be successfully created.
 impl ImageSurface {
-<<<<<<< HEAD
     // Analogous to cairo_create(), you pass in a width and height and get in a surface in exchange.
     pub fn create(width: usize, height: usize) -> ImageSurface {
         if width <= 0 || height <=0 {
@@ -120,14 +119,6 @@
                 width: width,
                 height: height,
             }
-=======
-    // Analagous to cairo_create(), you pass in a width and height and get in a surface in exchange.
-    pub fn create(width: usize, height: usize) -> ImageSurface {
-        ImageSurface {
-            base: vec![Rgba::new(0., 0., 0., 0.); width * height],
-            width: width,
-            height: height,
->>>>>>> 7a091b98
         }
     }
 
@@ -139,7 +130,6 @@
         self.base.iter_mut()
     }
 
-<<<<<<< HEAD
     fn into_bytes(& self) -> Vec<u8> {
         let mut bytes = Vec::new();
         for pixel in self.base.iter() {
@@ -177,7 +167,8 @@
         let buffer = self.into_bytes();
         let our_image = image::save_buffer(path, buffer.as_slice(), self.width as u32, self.height as u32, image::RGBA(8)).unwrap();
 
-=======
+    }
+
     pub fn get(&self, x: usize, y: usize) -> Option<&Rgba> {
         let position = ImageSurface::calculate_position(self.width, x, y);
         self.base.get(position)
@@ -190,7 +181,6 @@
 
     fn calculate_position(width: usize, x: usize, y: usize) -> usize {
         y * width + x
->>>>>>> 7a091b98
     }
 }
 
@@ -310,7 +300,6 @@
     }
 
     #[test]
-<<<<<<< HEAD
     fn test_to_png_output_correct_dimensions() {
         // Writes image surface to file then verifies image in file has correct dimensions.
 
@@ -411,11 +400,12 @@
         surface.to_file(path);
         // Cleanup
         fs::remove_file(path);
-=======
+    }
+
+    #[test]
     fn image_surface_index() {
         let destination = ImageSurface::create(100, 100);
         let transparent_pixel = Rgba::new(0., 0., 0., 0.);
         assert_eq!(*destination.get(0, 0).unwrap(), transparent_pixel);
->>>>>>> 7a091b98
     }
 }