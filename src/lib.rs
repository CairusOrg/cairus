--- conflicted
+++ resolved
@@ -41,17 +41,9 @@
 //! to utilize and preserve the Cairo drawing model while providing the benefits of a native Rust
 //! implementation.
 
-<<<<<<< HEAD
-// Private modules
-//
-// We allow dead code because warnings will be thrown until in-module private functions get used
-// by some public function.  We should remove these compiler flags once cairus's upper level API is
-// complete.
-=======
 
 /// When we get down to the level of pixels, they are blended together by operations
 /// defined in the operators module.
->>>>>>> d48b315d
 #[allow(dead_code)]
 pub mod operators;
 
@@ -64,5 +56,7 @@
 #[cfg(test)]
 mod tests {
     #[test]
-    fn it_works() {}
+    fn it_works() {
+
+    }
 }