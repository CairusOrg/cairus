/*
 * Cairus - a reimplementation of the cairo graphics library in Rust
 *
 * Copyright © 2017 CairusOrg
 *
 * This library is free software; you can redistribute it and/or
 * modify it either under the terms of the GNU Lesser General Public
 * License version 2.1 as published by the Free Software Foundation
 * (the "LGPL") or, at your option, under the terms of the Mozilla
 * Public License Version 2.0 (the "MPL"). If you do not alter this
 * notice, a recipient may use your version of this file under either
 * the MPL or the LGPL.
 *
 * You should have received a copy of the LGPL along with this library
 * in the file LICENSE-LGPL-2_1; if not, write to the Free Software
 * Foundation, Inc., 51 Franklin Street, Suite 500, Boston, MA 02110-1335, USA
 * You should have received a copy of the MPL along with this library
 * in the file LICENSE-MPL-2_0
 *
 * The contents of this file are subject to the Mozilla Public License
 * Version 2.0 (the "License"); you may not use this file except in
 * compliance with the License. You may obtain a copy of the License at
 * http://www.mozilla.org/MPL/
 *
 * This software is distributed on an "AS IS" basis, WITHOUT WARRANTY
 * OF ANY KIND, either express or implied. See the LGPL or the MPL for
 * the specific language governing rights and limitations.
 *
 * The Original Code is the cairus graphics library.
 *
 * Contributor(s):
 *  Bobby Eshleman <bobbyeshleman@gmail.com>
 *  Evan Smelser <evanjsmelser@gmail.com>
 */

//! The main crate for Cairus.
//!
//! ## Overview
//!
//! Cairus is a 2D graphics library based on the Cairo vector graphics library.  Cairus is designed
//! to utilize and preserve the Cairo drawing model while providing the benefits of a native Rust
//! implementation.

/// When we get down to the level of pixels, they are blended together by operations
/// defined in the operators module.
#[allow(dead_code)]
pub mod operators;

#[allow(dead_code)]
mod types;

#[allow(dead_code)]
pub mod surfaces;

#[allow(dead_code)]
mod splines;

#[allow(dead_code)]
pub mod context;

#[allow(dead_code)]
mod trapezoid_rasterizer;

#[allow(dead_code)]
<<<<<<< HEAD
mod external_api;

#[allow(dead_code)]
mod common_geometry;
=======
pub mod common_geometry;

#[allow(dead_code)]
pub mod status;

#[allow(dead_code)]
pub mod path;
>>>>>>> a69def22
<|MERGE_RESOLUTION|>--- conflicted
+++ resolved
@@ -62,17 +62,10 @@
 mod trapezoid_rasterizer;
 
 #[allow(dead_code)]
-<<<<<<< HEAD
-mod external_api;
-
-#[allow(dead_code)]
-mod common_geometry;
-=======
 pub mod common_geometry;
 
 #[allow(dead_code)]
 pub mod status;
 
 #[allow(dead_code)]
-pub mod path;
->>>>>>> a69def22
+pub mod path;