--- conflicted
+++ resolved
@@ -53,16 +53,10 @@
 pub mod surfaces;
 
 #[allow(dead_code)]
-<<<<<<< HEAD
 pub mod decasteljau;
 
-#[cfg(test)]
-mod tests {
-    #[test]
-    fn it_works() {
-=======
+#[allow(dead_code)]
 pub mod context;
->>>>>>> 87e9b097
 
 #[allow(dead_code)]
 mod trapezoid_rasterizer;
