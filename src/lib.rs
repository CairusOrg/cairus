/*
 * Cairus - a reimplementation of the cairo graphics library in Rust
 *
 * Copyright © 2017 CairusOrg
 *
 * This library is free software; you can redistribute it and/or
 * modify it either under the terms of the GNU Lesser General Public
 * License version 2.1 as published by the Free Software Foundation
 * (the "LGPL") or, at your option, under the terms of the Mozilla
 * Public License Version 2.0 (the "MPL"). If you do not alter this
 * notice, a recipient may use your version of this file under either
 * the MPL or the LGPL.
 *
 * You should have received a copy of the LGPL along with this library
 * in the file LICENSE-LGPL-2_1; if not, write to the Free Software
 * Foundation, Inc., 51 Franklin Street, Suite 500, Boston, MA 02110-1335, USA
 * You should have received a copy of the MPL along with this library
 * in the file LICENSE-MPL-2_0
 *
 * The contents of this file are subject to the Mozilla Public License
 * Version 2.0 (the "License"); you may not use this file except in
 * compliance with the License. You may obtain a copy of the License at
 * http://www.mozilla.org/MPL/
 *
 * This software is distributed on an "AS IS" basis, WITHOUT WARRANTY
 * OF ANY KIND, either express or implied. See the LGPL or the MPL for
 * the specific language governing rights and limitations.
 *
 * The Original Code is the cairus graphics library.
 *
 * Contributor(s):
 *  Bobby Eshleman <bobbyeshleman@gmail.com>
 *
 */

//! The main crate for Cairus.
//!
//! ## Overview
//!
//! Cairus is a 2D graphics library based on the Cairo vector graphics library.  Cairus is designed
//! to utilize and preserve the Cairo drawing model while providing the benefits of a native Rust
//! implementation.

/// ### Top-level Design
/// ## Stroke Implementation
///

/// When we get down to the level of pixels, they are blended together by operations
/// defined in the operators module.
#[allow(dead_code)]
pub mod operators;

#[allow(dead_code)]
mod types;

#[allow(dead_code)]
mod surfaces;

#[allow(dead_code)]
mod context;

#[allow(dead_code)]
<<<<<<< HEAD
mod trapezoid_rasterizer;
=======
mod common_geometry;
>>>>>>> 048f7293

#[cfg(test)]
mod tests {
    #[test]
    fn it_works() {

    }
}
<|MERGE_RESOLUTION|>--- conflicted
+++ resolved
@@ -41,10 +41,6 @@
 //! to utilize and preserve the Cairo drawing model while providing the benefits of a native Rust
 //! implementation.
 
-/// ### Top-level Design
-/// ## Stroke Implementation
-///
-
 /// When we get down to the level of pixels, they are blended together by operations
 /// defined in the operators module.
 #[allow(dead_code)]
@@ -60,16 +56,7 @@
 mod context;
 
 #[allow(dead_code)]
-<<<<<<< HEAD
 mod trapezoid_rasterizer;
-=======
-mod common_geometry;
->>>>>>> 048f7293
 
-#[cfg(test)]
-mod tests {
-    #[test]
-    fn it_works() {
-
-    }
-}
+#[allow(dead_code)]
+mod common_geometry;