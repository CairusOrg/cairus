--- conflicted
+++ resolved
@@ -56,13 +56,11 @@
 #[allow(dead_code)]
 mod surfaces;
 
-<<<<<<< HEAD
+#[allow)dead_code)]
 mod context;
-=======
+
 #[allow(dead_code)]
 mod common_geometry;
-
->>>>>>> 71ba5ea3
 
 #[cfg(test)]
 mod tests {
