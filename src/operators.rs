--- conflicted
+++ resolved
@@ -193,11 +193,8 @@
 mod tests {
     use super::Operator;
     use super::operator_over;
-<<<<<<< HEAD
     use super::operator_in;
-=======
     use super::operator_source;
->>>>>>> d9c5ce5b
     use super::fetch_operator;
     use types::Rgba;
 
@@ -254,10 +251,21 @@
 
     #[test]
     fn test_in_operator_semi_transparent_source() {
-        let source = Rgba::new(0.5, 0.5, 0.5, 0.5);
+        let source = Rgba{
+            red:0.5, 
+            green:0.5, 
+            blue:0.5, 
+            alpha:0.5
+        };
         let mut destination = Rgba::new(0., 1., 0., 0.5);
         operator_in(&source, &mut destination);
-        assert_eq!(destination, Rgba::new(0.5, 0.5, 0.5, 0.25));
+        let testRgba = Rgba{
+            red:0.5,
+            green:0.5,
+            blue:0.5,
+            alpha:0.25
+        };
+        assert_eq!(destination, testRgba);
         }
 
     #[test]
@@ -265,23 +273,51 @@
         let source = Rgba::new(0.5, 0.5, 0.5, 1.);
         let mut destination = Rgba::new(1., 1., 1., 0.5);
         operator_in(&source, &mut destination);
-        assert_eq!(destination, Rgba::new(0.5, 0.5, 0.5, 0.5));
+        let testRgba =  Rgba{ 
+            red:0.5, 
+            green:0.5,
+            blue:0.5,
+            alpha:0.5
+        };
+        assert_eq!(destination, testRgba);
     }
 
     #[test]
     fn test_in_operator_opaque_destination() {
-        let source = Rgba::new(0.25, 0.25, 0.25, 0.25);
+        let source = Rgba{
+            red:0.25, 
+            green:0.25, 
+            blue:0.25, 
+            alpha:0.25
+        };
         let mut destination = Rgba::new(1.0, 1.0, 1.0, 1.0);
         operator_in(&source, &mut destination);
-        assert_eq!(destination, Rgba::new(0.25, 0.25, 0.25, 0.25));
+        let testRgba = Rgba{
+            red:0.25,
+            green:0.25,
+            blue:0.25,
+            alpha:0.25
+        };
+        assert_eq!(destination, testRgba);
     }
 
     #[test]
     fn test_in_operator_transparent_destination() {
-        let source = Rgba::new(0.5, 0.5, 0.5, 0.25);
+        let source = Rgba{
+            red:0.5, 
+            green:0.5, 
+            blue:0.5, 
+            alpha:0.25
+        };
         let mut destination = Rgba::new(1.0, 1.0, 1.0, 0.0);
         operator_in(&source, &mut destination);
-        assert_eq!(destination, Rgba::new(0.5, 0.5, 0.5, 0.0));
+        let testRgba = Rgba{
+            red:0.5,
+            green:0.5,
+            blue:0.5,
+            alpha:0.0
+        };
+        assert_eq!(destination, testRgba);
     }
 
 
