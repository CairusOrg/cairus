/*
 * Cairus - a reimplementation of the cairo graphics library in Rust
 *
 * Copyright © 2017 CairusOrg
 *
 * This library is free software; you can redistribute it and/or
 * modify it either under the terms of the GNU Lesser General Public
 * License version 2.1 as published by the Free Software Foundation
 * (the "LGPL") or, at your option, under the terms of the Mozilla
 * Public License Version 2.0 (the "MPL"). If you do not alter this
 * notice, a recipient may use your version of this file under either
 * the MPL or the LGPL.
 *
 * You should have received a copy of the LGPL along with this library
 * in the file LICENSE-LGPL-2_1; if not, write to the Free Software
 * Foundation, Inc., 51 Franklin Street, Suite 500, Boston, MA 02110-1335, USA
 * You should have received a copy of the MPL along with this library
 * in the file LICENSE-MPL-2_0
 *
 * The contents of this file are subject to the Mozilla Public License
 * Version 2.0 (the "License"); you may not use this file except in
 * compliance with the License. You may obtain a copy of the License at
 * http://www.mozilla.org/MPL/
 *
 * This software is distributed on an "AS IS" basis, WITHOUT WARRANTY
 * OF ANY KIND, either express or implied. See the LGPL or the MPL for
 * the specific language governing rights and limitations.
 *
 * The Original Code is the cairus graphics library.
 *
 * Contributor(s):
 *  Bobby Eshleman <bobbyeshleman@gmail.com>
 *
 */

//! # Overview
//!
//! This module allows Cairus to take one pixel and blend it in some way with another pixel.  By
//! the time this module is used, Cairus will already have figured out what pixels in the context
//! to blend with what pixels in the destination.  The purpose of this module is to provide
//! blending operations that can be done on a pixel-by-pixel basis.
//!
//! Cairus operators are equivalent to the Porter Duff operators (See references at the bottom of
//! this page).
//!
//! # Supported Operators:
//! * Over - Cairus's default operator.  Blends a source onto a destination, similar to overlapping
//!          two semi-transparent slides.  If the source is opaque, the over operation will make
//!          the destination opaque as well.
<<<<<<< HEAD
//!
//! Descriptions/formulas for Cairo operators:
//! [Cairo Operators](https://www.cairographics.org/operators/)

use types::Rgba;
=======

/// Represents color with red, green, blue, and alpha channels.
#[derive(Debug)]
#[derive(Clone)]
#[derive(Copy)]
struct Rgba {
    pub red: f32,
    pub green: f32,
    pub blue: f32,
    // The opacity channel
    pub alpha: f32,
}

impl Rgba {
    /// Returns an Rgba struct.
    pub fn new(red: f32, green: f32, blue: f32, alpha: f32) -> Rgba {
        // Each color is multiplied by the alpha channel because this ensures that operations on
        // this Rgba are correct.  This is called pre-multiplied alpha.
        //
        // See the Nvidia article in the references section below on why pre-multiplying always
        // gives the correct result, and post multiplying sometimes doesn't.
        //
        // Note: All compositing operations in Cairus assume that the Rgba is pre-multiplied.
        Rgba{
            red: red * alpha,
            green: green * alpha,
            blue: blue * alpha,
            alpha: alpha}
    }

    /// Returns a vector of bytes representing the Rgba values.
    ///
    /// Each channel gets converted from a float to a byte (which can represent numbers up to 255).
    /// They are divided by the alpha value to 'factor out' colors being pre-multiplied (see method
    /// Rgba::new() on pre-multiplied alpha).
    pub fn into_bytes(&self) -> Vec<u8> {
        vec![
             (self.red * 255. / self.alpha) as u8,  (self.green * 255. / self.alpha) as u8,
             (self.blue * 255. / self.alpha) as u8, (self.alpha * 255.) as u8
            ]
    }

    /// Modifies all RGBA values to be between 1.0 and 0.0.
    /// Any value greater than 1.0 resets to 1.0, any value lower than 0.0 resets to 0.0.  This is
    /// not a feature of color theory, but of Cairo (it also corrects bad Rgba values without
    /// throwing errors).
    fn correct(&mut self) {
        // Because Rgba is pre-multiplied by the alpha value, if alpha is zero or less then all
        // channels are zero.
        if self.alpha < 0. {
            self.red = 0.;
            self.green = 0.;
            self.blue = 0.;
            self.alpha = 0.;
        } else {
            // Bound every channel between 0 and 1
            self.red = self.red.min(1.).max(0.);
            self.green = self.green.min(1.).max(0.);
            self.blue = self.blue.min(1.).max(0.);
            self.alpha = self.alpha.min(1.).max(0.);
        }
    }
}

impl PartialEq for Rgba {
    fn eq(&self, other: &Rgba) -> bool {
        self.red == other.red && self.green == other.green &&
        self.blue == other.blue && self.alpha == other.alpha
    }
}
>>>>>>> d48b315d

/// # Image Compositing Operations
/// This section defines all functions and enums for image compositing.
///
/// Adding a new operator
/// To add a new operator, implement the function for the operator, create an enum for it, and then
/// add the "enum => function" match in `fetch_operator`.  The new operator will now be available
/// to any context via `fetch_operator`.

/// The supported image compositing operators in Cairus.
pub enum Operator {
    /// Cairus's default operator.  Draws source layer on top of destination layer.
    Over,
}

/// Returns an image compositing function that corresponds to an Operator enum.
///
/// This function maps an enum to its function, allowing for dynamic determination of the operator
/// function.  This is likely a good way for a context to fetch the correct function just by having
/// an Operator enum, instead of it having to use a match statement to find the correct operator,
/// or having this fetch function implemented in the context module (away from the rest of the
/// operator definitions).
///
/// # Arguments
/// * `op` - Reference to an enum `Operator` that matches the desired operation.
///
/// # Usage
/// let op_enum = Operator::Over;
///
/// // Fetch and use the operator
/// let compose = fetch_operator(&op_enum);
/// compose(&source, &mut destination1);
pub fn fetch_operator(op: &Operator) -> fn(&Rgba, &mut Rgba) {
    match *op {
        Operator::Over => over,
    }
}

/// # Operator Formulas
/// The following functions are implementations of the Porter Duff operator formulas. (See below
/// for the Porter Duff paper in the references section, or the Cairo operator documentation page).

/// Composites `source` over `destination`.
///
/// # Arguments
/// * `source` - The source Rgba to be applied to the destination Rgba.
/// * `destination` - The destination Rgba that holds the resulting composition.
///
/// Over is Cairus's default operator.  If the source is semi-transparent, the over operation will
/// blend the source and the destination.  If the source is opaque, it will cover the destination
/// without blending.  Assumes pre-multiplied alpha.
fn over(source: &Rgba, destination: &mut Rgba) {
    destination.alpha = source.alpha + destination.alpha * (1. - source.alpha);
    destination.red = source.red + destination.red * (1. - source.alpha);
    destination.green = source.green + destination.green * (1. - source.alpha);
    destination.blue = source.blue + destination.blue * (1. - source.alpha);
}

/// # References
/// [Porter Duff]: https://keithp.com/~keithp/porterduff/p253-porter.pdf).
/// [Nvidia]: https://developer.nvidia.com/content/alpha-blending-pre-or-not-pre
/// [Cairo Operators]: https://www.cairographics.org/operators/

#[cfg(test)]
mod tests {
    use super::Operator;
    use super::over;
    use super::fetch_operator;
    use types::Rgba;

    #[test]
    fn test_over_operator_semi_transparent_source() {
        let source = Rgba::new(1., 0., 0., 0.5);
        let mut destination = Rgba::new(0., 1., 0., 0.5);
        over(&source, &mut destination);

        // This result was computed manually to be correct, and then modified to match Rust's
        // default floating point decimal place rounding.
        assert_eq!(destination, Rgba::new(0.6666667, 0.33333334, 0.0, 0.75));
    }

    #[test]
    fn test_over_operator_opaque_source() {
        let source = Rgba::new(1., 0., 0., 1.0);
        let mut destination = Rgba::new(0., 1., 1., 0.5);
        over(&source, &mut destination);
        assert_eq!(destination, Rgba::new(1., 0., 0., 1.0));
    }

    #[test]
    fn test_over_operator_opaque_destination() {
        let source = Rgba::new(0., 0., 1., 0.5);
        let mut destination = Rgba::new(0., 1., 0., 1.);
        over(&source, &mut destination);
        assert_eq!(destination, Rgba::new(0., 0.5, 0.5, 1.0));
    }

    #[test]
    fn test_fetch_operator() {
        let source = Rgba::new(1., 0., 0., 0.5);
        let mut destination = Rgba::new(0., 1., 0., 0.5);
        let mut expected = Rgba::new(0., 1., 0., 0.5);

        let myop = Operator::Over;
        let operator = fetch_operator(&myop);
        operator(&source, &mut destination);
        over(&source, &mut expected);

        // This result was computed manually to be correct, and then modified to match Rust's
        // default floating point decimal place rounding.
        assert_eq!(destination, expected);
    }
}<|MERGE_RESOLUTION|>--- conflicted
+++ resolved
@@ -35,10 +35,10 @@
 
 //! # Overview
 //!
-//! This module allows Cairus to take one pixel and blend it in some way with another pixel.  By
-//! the time this module is used, Cairus will already have figured out what pixels in the context
+//! This module allows Cairus to take one pixel and blend it with another pixel.  By
+//! the time this module is reached, Cairus will already have figured out what pixels in the context
 //! to blend with what pixels in the destination.  The purpose of this module is to provide
-//! blending operations that can be done on a pixel-by-pixel basis.
+//! the pixel-by-pixel blending operations used in that process.
 //!
 //! Cairus operators are equivalent to the Porter Duff operators (See references at the bottom of
 //! this page).
@@ -47,92 +47,16 @@
 //! * Over - Cairus's default operator.  Blends a source onto a destination, similar to overlapping
 //!          two semi-transparent slides.  If the source is opaque, the over operation will make
 //!          the destination opaque as well.
-<<<<<<< HEAD
-//!
-//! Descriptions/formulas for Cairo operators:
-//! [Cairo Operators](https://www.cairographics.org/operators/)
 
 use types::Rgba;
-=======
 
-/// Represents color with red, green, blue, and alpha channels.
-#[derive(Debug)]
-#[derive(Clone)]
-#[derive(Copy)]
-struct Rgba {
-    pub red: f32,
-    pub green: f32,
-    pub blue: f32,
-    // The opacity channel
-    pub alpha: f32,
-}
-
-impl Rgba {
-    /// Returns an Rgba struct.
-    pub fn new(red: f32, green: f32, blue: f32, alpha: f32) -> Rgba {
-        // Each color is multiplied by the alpha channel because this ensures that operations on
-        // this Rgba are correct.  This is called pre-multiplied alpha.
-        //
-        // See the Nvidia article in the references section below on why pre-multiplying always
-        // gives the correct result, and post multiplying sometimes doesn't.
-        //
-        // Note: All compositing operations in Cairus assume that the Rgba is pre-multiplied.
-        Rgba{
-            red: red * alpha,
-            green: green * alpha,
-            blue: blue * alpha,
-            alpha: alpha}
-    }
-
-    /// Returns a vector of bytes representing the Rgba values.
-    ///
-    /// Each channel gets converted from a float to a byte (which can represent numbers up to 255).
-    /// They are divided by the alpha value to 'factor out' colors being pre-multiplied (see method
-    /// Rgba::new() on pre-multiplied alpha).
-    pub fn into_bytes(&self) -> Vec<u8> {
-        vec![
-             (self.red * 255. / self.alpha) as u8,  (self.green * 255. / self.alpha) as u8,
-             (self.blue * 255. / self.alpha) as u8, (self.alpha * 255.) as u8
-            ]
-    }
-
-    /// Modifies all RGBA values to be between 1.0 and 0.0.
-    /// Any value greater than 1.0 resets to 1.0, any value lower than 0.0 resets to 0.0.  This is
-    /// not a feature of color theory, but of Cairo (it also corrects bad Rgba values without
-    /// throwing errors).
-    fn correct(&mut self) {
-        // Because Rgba is pre-multiplied by the alpha value, if alpha is zero or less then all
-        // channels are zero.
-        if self.alpha < 0. {
-            self.red = 0.;
-            self.green = 0.;
-            self.blue = 0.;
-            self.alpha = 0.;
-        } else {
-            // Bound every channel between 0 and 1
-            self.red = self.red.min(1.).max(0.);
-            self.green = self.green.min(1.).max(0.);
-            self.blue = self.blue.min(1.).max(0.);
-            self.alpha = self.alpha.min(1.).max(0.);
-        }
-    }
-}
-
-impl PartialEq for Rgba {
-    fn eq(&self, other: &Rgba) -> bool {
-        self.red == other.red && self.green == other.green &&
-        self.blue == other.blue && self.alpha == other.alpha
-    }
-}
->>>>>>> d48b315d
-
-/// # Image Compositing Operations
-/// This section defines all functions and enums for image compositing.
-///
-/// Adding a new operator
-/// To add a new operator, implement the function for the operator, create an enum for it, and then
-/// add the "enum => function" match in `fetch_operator`.  The new operator will now be available
-/// to any context via `fetch_operator`.
+// Image Compositing Operations
+// This section defines all functions and enums for image compositing.
+//
+// Adding a new operator
+// To add a new operator, implement the function for the operator, create an enum for it, and then
+// add the "enum => function" match in `fetch_operator`.  The new operator will now be available
+// to any context via `fetch_operator`.
 
 /// The supported image compositing operators in Cairus.
 pub enum Operator {
@@ -223,6 +147,41 @@
     }
 
     #[test]
+    fn test_rgba_into_bytes_all_ones() {
+        let color = Rgba::new(1., 1., 1., 1.);
+        let expected = vec![255, 255, 255, 255];
+        assert_eq!(color.into_bytes(), expected);
+    }
+
+    #[test]
+    fn test_rgba_into_bytes_all_zeroes() {
+        let color = Rgba::new(0., 0., 0., 0.);
+        let expected = vec![0, 0, 0, 0];
+        assert_eq!(color.into_bytes(), expected);
+    }
+
+    #[test]
+    fn test_rgba_into_bytes_all_half() {
+        let color = Rgba::new(0.5, 0.5, 0.5, 0.5);
+        let expected = vec![127, 127, 127, 127];
+        assert_eq!(color.into_bytes(), expected);
+    }
+
+    #[test]
+    fn test_rgba_corrects_large_values() {
+        let mut color = Rgba::new(3., 3., 3., 3.);
+        color.correct();
+        assert_eq!(color, Rgba::new(1., 1., 1., 1.));
+    }
+
+    #[test]
+    fn test_rgba_corrects_small_values() {
+        let mut color = Rgba::new(-3., -3., -3., -3.);
+        color.correct();
+        assert_eq!(color, Rgba::new(0., 0., 0., 0.));
+    }
+
+    #[test]
     fn test_fetch_operator() {
         let source = Rgba::new(1., 0., 0., 0.5);
         let mut destination = Rgba::new(0., 1., 0., 0.5);
