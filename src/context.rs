--- conflicted
+++ resolved
@@ -29,49 +29,29 @@
  * The Original Code is the cairus graphics library.
  *
  * Contributor(s):
-<<<<<<< HEAD
  *  Sara Ferdousi <ferdousi@pdx.edu>
  *  Evan Smelser <evanjsmelser@gmail.com>
  *  Bobby Eshleman <bobbyeshleman@gmail.com>
  *  Kyle Kneitinger <kyle@kneit.in>
-=======
- *	Sara Ferdousi <ferdousi@pdx.edu>
- *	Kyle Kneitinger <kyle@kneit.in>
->>>>>>> 048f7293
  *
  */
 
 use surfaces::ImageSurface;
 use types::Rgba;
-<<<<<<< HEAD
 use operators::{Operator, fetch_operator};
 
-=======
-
 //Struct defined for context
->>>>>>> 048f7293
 pub struct Context<'a>{
     pub rgba: Rgba,
-<<<<<<< HEAD
     target: &'a mut ImageSurface,
     operator: Operator,
-=======
-    //target surface
-    target: &'a ImageSurface,
->>>>>>> 048f7293
 }
 
 //Implementation of methods for context
 impl<'a> Context<'a>{
-<<<<<<< HEAD
-    fn create(target: &'a mut ImageSurface)-> Context {
-
-=======
-
     //Creates a new cairo context with rgba values set to zeroes with passed ImageSurface as target surface
     //When new context is created a target surface needs to be passed in.
     pub fn create(target: &'a ImageSurface )-> Context {
->>>>>>> 048f7293
         Context{
             rgba: Rgba::new(0., 0., 0., 0.),
             target: target,
@@ -88,7 +68,6 @@
         self.rgba.alpha = alpha;
         self.rgba.correct();
     }
-<<<<<<< HEAD
 
     ///Set Operator function
     ///
@@ -139,20 +118,13 @@
 
 #[cfg(test)]
 mod tests{
-=======
-}
-
-//Unit tests
-mod tests{
-    use types::Rgba;
->>>>>>> 048f7293
+  
     use surfaces::ImageSurface;
     use types::Rgba;
     use operators::{Operator, fetch_operator};
     use super::Context;
 
     #[test]
-<<<<<<< HEAD
     fn test_get_default_operator(){
         //setup
         let mut surface = ImageSurface::create(255, 255);
@@ -171,25 +143,6 @@
         //setup
         //call
         //assert
-    }
-
-
-    //I'm not sure exactly what we wanted to test here, but definitely open to discuss it and help
-    //get these written up and assertions put together. Just let me know. -Evan
-    #[test]
-    fn test_create_context(){
-
-        let mut target = ImageSurface::create(100, 100);
-        let empty_context = Context::create(&mut target);
-
-    }
-
-    #[test]
-    fn test_set_rgba(){
-
-        let mut target = ImageSurface::create(100, 100);
-        let mut empty_context = Context::create(&mut target);
-        let set_context_rgba = Context::set_source_rgba(&mut empty_context, 1., 1., 1., 1.);
     }
 
     // This tests that naive paint covers the target.  It does two calls, in order to check that
@@ -214,7 +167,7 @@
             assert_eq!(*pixel, expected);
         }
     }
-=======
+
     fn test_set_rgba_happy(){
         let surface = ImageSurface::create(100, 100);
         let mut context = Context::create(&surface);
@@ -251,6 +204,4 @@
         assert_eq!(context.rgba.blue, 0.);
         assert_eq!(context.rgba.alpha, 1.);
     }
-
->>>>>>> 048f7293
 }